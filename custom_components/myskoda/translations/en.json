{
    "config": {
        "abort": {
            "already_configured": "Device is already configured"
        },
        "error": {
            "cannot_connect": "Failed to connect",
            "invalid_auth": "Invalid authentication",
            "unknown": "An unexpected error occurred. Please check the HomeAssistant logfiles."
        },
        "step": {
            "user": {
                "data": {
                    "email": "E-mail",
                    "password": "Password"
                }
            }
        }
    },
    "entity": {
        "binary_sensor": {
            "bonnet_open": {
                "name": "Bonnet",
                "state": {
                    "off": "Closed",
                    "on": "Open"
                }
            },
            "charger_connected": {
                "name": "Charger Connected",
                "state": {
                    "off": "Unplugged",
                    "on": "Plugged in"
                }
            },
            "charger_locked": {
                "name": "Charge Lock",
                "state": {
                    "off": "Locked",
                    "on": "Unlocked"
                }
            },
            "doors_locked": {
                "name": "Doors Locked",
                "state": {
                    "off": "Locked",
                    "on": "Unlocked"
                }
            },
            "doors_open": {
                "name": "Doors Open",
                "state": {
                    "off": "Closed",
                    "on": "Open"
                }
            },
            "lights_on": {
                "name": "Lights",
                "state": {
                    "off": "Off",
                    "on": "On"
                }
            },
            "locked": {
                "name": "Vehicle Locked",
                "state": {
                    "off": "Locked",
                    "on": "Unlocked"
                }
            },
            "sunroof_open": {
                "name": "Sunroof",
                "state": {
                    "off": "Closed",
                    "on": "Open"
                }
            },
            "trunk_open": {
                "name": "Trunk",
                "state": {
                    "off": "Closed",
                    "on": "Open"
                }
            },
            "windows_open": {
                "name": "Windows",
                "state": {
                    "off": "Closed",
                    "on": "Open"
                }
            }
        },
        "climate": {
            "climate": {
                "name": "Air Conditioning"
            }
        },
        "device_tracker": {
            "device_tracker": {
                "name": "Position",
                "state": {
                    "home": "Home",
                    "not_home": "Away",
                    "vehicle_in_motion": "Motion detected"
                }
            }
        },
        "image": {
            "render_vehicle_main": {
                "name": "Main Render of Vehicle"
            }
        },
	"lock": {
	    "door_lock": {
		"name": "Door Lock"
	    }
	},
        "number": {
            "charge_limit": {
                "name": "Charge Limit"
            }
        },
        "sensor": {
            "battery_percentage": {
                "name": "Battery Percentage"
            },
            "car_captured": {
                "name": "Last Updated"
            },
            "charge_type": {
                "name": "Charge Type",
                "state": {
                    "ac": "AC",
                    "dc": "DC",
                    "off": "OFF"
                }
            },
            "charging_power": {
                "name": "Charging Power"
            },
            "charging_rate": {
                "name": "Charging Rate"
            },
            "charging_state": {
                "name": "Charging State",
                "state": {
                    "charging": "Charging",
                    "connect_cable": "No Power",
                    "conserving": "Conserving Charge",
                    "ready_for_charging": "Ready for Charging"
                }
            },
            "inspection": {
                "name": "Next Inspection"
            },
            "mileage": {
                "name": "Mileage"
            },
            "range": {
                "name": "Range"
            },
            "remaining_charging_time": {
                "name": "Remaining Charging Time"
            },
            "software_version": {
                "name": "Software Version"
            },
            "target_battery_percentage": {
                "name": "Target Battery Percentage"
            }
        },
        "switch": {
            "battery_care_mode": {
                "name": "Battery Care"
            },
            "charging": {
                "name": "Charging"
            },
            "charging_switch": {
                "name": "Charging"
            },
            "reduced_current": {
                "name": "Reduced Current"
            },
            "window_heating": {
                "name": "Window Heating"
            }
        }
    },
    "options": {
<<<<<<< HEAD
	"error": {
	    "invalid_polling_interval": "Invalid polling interval specified. Please choose between 1 and 1440 minutes",
	    "invalid_spin_format": "Invalid format for S-PIN"
	},
=======
        "error": {
            "invalid_polling_interval": "Invalid polling interval specified. Please choose between 1 and 1440 minutes"
        },
>>>>>>> 2e587693
        "step": {
            "init": {
                "data": {
                    "tracing": "API response tracing. Requires debug logging enabled in configuration.yaml.",
<<<<<<< HEAD
		    "poll_interval_in_minutes": "Polling interval in minutes when car is idle.",
		    "s-pin": "Security PIN"
                },
		"data_description": {
		    "poll_interval_in_minutes": "Specify a polling interval between 1 and 1440 minutes. (default 30)",
		    "s-pin": "Specify the Security PIN. WARNING: This enables remote lock/unlock"
		}
=======
                    "poll_interval_in_minutes": "Polling interval in minutes when car is idle."
                },
                "data_description": {
                    "poll_interval_in_minutes": "Specify a polling interval between 1 and 1440 minutes. (default 30)"
                }
>>>>>>> 2e587693
            }
        }
    }
}<|MERGE_RESOLUTION|>--- conflicted
+++ resolved
@@ -188,21 +188,14 @@
         }
     },
     "options": {
-<<<<<<< HEAD
 	"error": {
 	    "invalid_polling_interval": "Invalid polling interval specified. Please choose between 1 and 1440 minutes",
 	    "invalid_spin_format": "Invalid format for S-PIN"
 	},
-=======
-        "error": {
-            "invalid_polling_interval": "Invalid polling interval specified. Please choose between 1 and 1440 minutes"
-        },
->>>>>>> 2e587693
         "step": {
             "init": {
                 "data": {
                     "tracing": "API response tracing. Requires debug logging enabled in configuration.yaml.",
-<<<<<<< HEAD
 		    "poll_interval_in_minutes": "Polling interval in minutes when car is idle.",
 		    "s-pin": "Security PIN"
                 },
@@ -210,13 +203,6 @@
 		    "poll_interval_in_minutes": "Specify a polling interval between 1 and 1440 minutes. (default 30)",
 		    "s-pin": "Specify the Security PIN. WARNING: This enables remote lock/unlock"
 		}
-=======
-                    "poll_interval_in_minutes": "Polling interval in minutes when car is idle."
-                },
-                "data_description": {
-                    "poll_interval_in_minutes": "Specify a polling interval between 1 and 1440 minutes. (default 30)"
-                }
->>>>>>> 2e587693
             }
         }
     }
