--- conflicted
+++ resolved
@@ -9,11 +9,7 @@
 from homeassistant.config_entries import ConfigEntry
 from homeassistant.const import Platform
 from homeassistant.core import HomeAssistant
-<<<<<<< HEAD
-from homeassistant.exceptions import ConfigEntryAuthFailed
-=======
 from homeassistant.exceptions import ConfigEntryAuthFailed, ConfigEntryNotReady
->>>>>>> dfa5ccc6
 from homeassistant.helpers.aiohttp_client import async_create_clientsession
 from homeassistant.util.ssl import get_default_context
 from myskoda import (
@@ -21,12 +17,10 @@
     AuthorizationFailedError,
 )
 from myskoda.myskoda import TRACE_CONFIG
-<<<<<<< HEAD
-from myskoda.auth.authorization import AuthorizationFailedError
-=======
-from myskoda.auth.authorization import CSRFError, TermsAndConditionsError
-
->>>>>>> dfa5ccc6
+from myskoda.auth.authorization import (
+    CSRFError,
+    TermsAndConditionsError,
+)
 
 from .const import COORDINATORS, DOMAIN
 from .coordinator import MySkodaDataUpdateCoordinator
@@ -56,7 +50,6 @@
     if entry.options.get("tracing"):
         trace_configs.append(TRACE_CONFIG)
 
-<<<<<<< HEAD
     session = async_create_clientsession(hass, trace_configs=trace_configs)
     myskoda = MySkoda(session, get_default_context(), mqtt_enabled=mqtt_enabled)
     await myskoda.connect(entry.data["email"], entry.data["password"])
@@ -66,22 +59,17 @@
 async def async_setup_entry(hass: HomeAssistant, entry: ConfigEntry) -> bool:
     """Set up MySkoda integration from a config entry."""
 
-    try:
-        myskoda = await async_connect_myskoda(hass, entry)
-    except AuthorizationFailedError as exc:
-        raise ConfigEntryAuthFailed("Log in failed for %s: %s", DOMAIN, exc)
-    except Exception as exc:
-        _LOGGER.exception(
-            "Login with %s failed for unknown reason. Details: %s", DOMAIN, exc
-        )
-=======
+    trace_configs = []
+    if entry.options.get("tracing"):
+        trace_configs.append(TRACE_CONFIG)
+
     session = async_create_clientsession(
         hass, trace_configs=trace_configs, auto_cleanup=False
     )
     myskoda = MySkoda(session, get_default_context())
 
     try:
-        await myskoda.connect(config.data["email"], config.data["password"])
+        await myskoda.connect(entry.data["email"], entry.data["password"])
     except AuthorizationFailedError as exc:
         _LOGGER.debug("Authorization with MySkoda failed.")
         raise ConfigEntryAuthFailed from exc
@@ -89,17 +77,16 @@
         _LOGGER.error(
             "New terms and conditions detected while logging in. Please log into the MySkoda app (may require a logout first) to access the new Terms and Conditions. This HomeAssistant integration currently can not continue."
         )
-        async_create_tnc_issue(hass, config.entry_id)
+        async_create_tnc_issue(hass, entry.entry_id)
         raise ConfigEntryNotReady from exc
     except (CSRFError, InvalidUrlClientError) as exc:
         _LOGGER.debug("An error occurred during login.")
         raise ConfigEntryNotReady from exc
     except Exception:
         _LOGGER.exception("Login with MySkoda failed for an unknown reason.")
->>>>>>> dfa5ccc6
         return False
 
-    async_delete_tnc_issue(hass, config.entry_id)
+    async_delete_tnc_issue(hass, entry.entry_id)
 
     coordinators: dict[str, MySkodaDataUpdateCoordinator] = {}
     vehicles = await myskoda.list_vehicle_vins()
